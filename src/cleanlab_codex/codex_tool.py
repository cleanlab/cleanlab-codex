"""Tool abstraction for Cleanlab Codex."""

from __future__ import annotations

from typing import Any, ClassVar, Optional

from cleanlab_codex.project import Project


class CodexTool:
    """A tool that connects to a Codex project to answer questions."""

    _tool_name = "ask_advisor"
    _tool_description = "Asks an all-knowing advisor this query in cases where it cannot be answered from the provided Context. If the answer is available, this returns None."
    _tool_properties: ClassVar[dict[str, Any]] = {
        "question": {
            "type": "string",
            "description": "The question to ask the advisor. This should be the same as the original user question, except in cases where the user question is missing information that could be additionally clarified.",
        }
    }
    _tool_requirements: ClassVar[list[str]] = ["question"]
    DEFAULT_FALLBACK_ANSWER = "Based on the available information, I cannot provide a complete answer to this question."

    def __init__(
        self,
        project: Project,
        *,
        fallback_answer: Optional[str] = DEFAULT_FALLBACK_ANSWER,
    ):
        self._project = project
        self._fallback_answer = fallback_answer

    @classmethod
    def from_access_key(
        cls,
        access_key: str,
        *,
        fallback_answer: Optional[str] = DEFAULT_FALLBACK_ANSWER,
    ) -> CodexTool:
<<<<<<< HEAD
        """Creates a CodexTool from an access key. The project ID that the CodexTool will use is the one that is associated with the access key.

        Args:
            access_key (str): The access key for the Codex project.
            project_id (str, optional): The ID of the project to use. If not provided, the project ID will be inferred from the access key. If provided, the project ID must be the ID of the project that the access key is associated with.
            fallback_answer (str, optional): The fallback answer to use if the Codex project cannot answer the question.

        Returns:
            CodexTool: The CodexTool.
        """
        return cls(
            codex_client=Codex(key=access_key),
            project_id=project_id,
            fallback_answer=fallback_answer,
        )

    @classmethod
    def from_client(
        cls,
        codex_client: Codex,
        *,
        project_id: Optional[str] = None,
        fallback_answer: Optional[str] = DEFAULT_FALLBACK_ANSWER,
    ) -> CodexTool:
        """Creates a CodexTool from a Codex client.
        If the Codex client is initialized with a project access key, the CodexTool will use the project ID that is associated with the access key.
        If the Codex client is initialized with a user API key, a project ID must be provided.

        Args:
            codex_client (Codex): The Codex client to use.
            project_id (str, optional): The ID of the project to use. If not provided and the Codex client is authenticated with a project-level access key, the project ID will be inferred from the access key.
            fallback_answer (str, optional): The fallback answer to use if the Codex project cannot answer the question.

        Returns:
            CodexTool: The CodexTool.
        """
        return cls(
            codex_client=codex_client,
            project_id=project_id,
=======
        """Creates a CodexTool from an access key. The project ID that the CodexTool will use is the one that is associated with the access key."""
        project = Project.from_access_key(access_key)
        return cls(
            project=project,
>>>>>>> 7880a613
            fallback_answer=fallback_answer,
        )

    @property
    def tool_name(self) -> str:
        """The name to use for the tool when passing to an LLM. This is the name the LLM will use when determining whether to call the tool.

        Note: We recommend using the default tool name which we've benchmarked. Only override this if you have a specific reason."""
        return self._tool_name

    @tool_name.setter
    def tool_name(self, value: str) -> None:
        """Sets the name to use for the tool when passing to an LLM."""
        self._tool_name = value

    @property
    def tool_description(self) -> str:
        """The description to use for the tool when passing to an LLM. This is the description that the LLM will see when determining whether to call the tool.

        Note: We recommend using the default tool description which we've benchmarked. Only override this if you have a specific reason."""
        return self._tool_description

    @tool_description.setter
    def tool_description(self, value: str) -> None:
        """Sets the description to use for the tool when passing to an LLM."""
        self._tool_description = value

    @property
    def fallback_answer(self) -> Optional[str]:
        """The fallback answer to use if the Codex project cannot answer the question. This will be returned by the tool if the Codex project does not have an answer to the question."""
        return self._fallback_answer

    @fallback_answer.setter
    def fallback_answer(self, value: Optional[str]) -> None:
        """Sets the fallback answer to use if the Codex project cannot answer the question."""
        self._fallback_answer = value

    def query(self, question: str) -> Optional[str]:
        """Asks an all-knowing advisor this question in cases where it cannot be answered from the provided Context.

        Args:
            question: The question to ask the advisor. This should be the same as the original user question, except in cases where the user question is missing information that could be additionally clarified.

        Returns:
<<<<<<< HEAD
            The answer to the question if available. If no answer is available, the fallback answer is returned if provided, otherwise None is returned.
=======
            The answer to the question. If the answer is not available, this returns a fallback answer or None.
>>>>>>> 7880a613
        """
        return self._project.query(question, fallback_answer=self._fallback_answer)[0]

    def to_openai_tool(self) -> dict[str, Any]:
        """Converts the tool to the expected format for an [OpenAI function tool](https://platform.openai.com/docs/guides/function-calling).
        See more information on defining functions for OpenAI tool calls [here](https://platform.openai.com/docs/guides/function-calling#defining-functions)."""
        from cleanlab_codex.utils import format_as_openai_tool

        return format_as_openai_tool(
            tool_name=self._tool_name,
            tool_description=self._tool_description,
            tool_properties=self._tool_properties,
            required_properties=self._tool_requirements,
        )

    def to_smolagents_tool(self) -> Any:
        """Converts the tool to a [smolagents tool](https://huggingface.co/docs/smolagents/reference/tools#smolagents.Tool).

        Note: You must have the [`smolagents` library installed](https://github.com/huggingface/smolagents) to use this method.
        """
        from cleanlab_codex.utils.smolagents import CodexTool as SmolagentsCodexTool

        return SmolagentsCodexTool(
            query=self.query,
            tool_name=self._tool_name,
            tool_description=self._tool_description,
            inputs=self._tool_properties,
        )

    def to_llamaindex_tool(self) -> Any:
        """Converts the tool to a [LlamaIndex FunctionTool](https://docs.llamaindex.ai/en/stable/module_guides/deploying/agents/tools/#functiontool).

        Note: You must have the [`llama-index` library installed](https://docs.llamaindex.ai/en/stable/getting_started/installation/) to use this method.
        """
        from llama_index.core.tools import FunctionTool

        from cleanlab_codex.utils.llamaindex import get_function_schema

        return FunctionTool.from_defaults(
            fn=self.query,
            name=self._tool_name,
            description=self._tool_description,
            fn_schema=get_function_schema(
                name=self._tool_name,
                func=self.query,
                tool_properties=self._tool_properties,
            ),
        )<|MERGE_RESOLUTION|>--- conflicted
+++ resolved
@@ -37,52 +37,18 @@
         *,
         fallback_answer: Optional[str] = DEFAULT_FALLBACK_ANSWER,
     ) -> CodexTool:
-<<<<<<< HEAD
-        """Creates a CodexTool from an access key. The project ID that the CodexTool will use is the one that is associated with the access key.
+        """Creates a CodexTool from an access key. The CodexTool will use the project ID associated with the access key provided.
 
         Args:
             access_key (str): The access key for the Codex project.
-            project_id (str, optional): The ID of the project to use. If not provided, the project ID will be inferred from the access key. If provided, the project ID must be the ID of the project that the access key is associated with.
             fallback_answer (str, optional): The fallback answer to use if the Codex project cannot answer the question.
 
         Returns:
             CodexTool: The CodexTool.
         """
-        return cls(
-            codex_client=Codex(key=access_key),
-            project_id=project_id,
-            fallback_answer=fallback_answer,
-        )
-
-    @classmethod
-    def from_client(
-        cls,
-        codex_client: Codex,
-        *,
-        project_id: Optional[str] = None,
-        fallback_answer: Optional[str] = DEFAULT_FALLBACK_ANSWER,
-    ) -> CodexTool:
-        """Creates a CodexTool from a Codex client.
-        If the Codex client is initialized with a project access key, the CodexTool will use the project ID that is associated with the access key.
-        If the Codex client is initialized with a user API key, a project ID must be provided.
-
-        Args:
-            codex_client (Codex): The Codex client to use.
-            project_id (str, optional): The ID of the project to use. If not provided and the Codex client is authenticated with a project-level access key, the project ID will be inferred from the access key.
-            fallback_answer (str, optional): The fallback answer to use if the Codex project cannot answer the question.
-
-        Returns:
-            CodexTool: The CodexTool.
-        """
-        return cls(
-            codex_client=codex_client,
-            project_id=project_id,
-=======
-        """Creates a CodexTool from an access key. The project ID that the CodexTool will use is the one that is associated with the access key."""
         project = Project.from_access_key(access_key)
         return cls(
             project=project,
->>>>>>> 7880a613
             fallback_answer=fallback_answer,
         )
 
@@ -127,11 +93,7 @@
             question: The question to ask the advisor. This should be the same as the original user question, except in cases where the user question is missing information that could be additionally clarified.
 
         Returns:
-<<<<<<< HEAD
-            The answer to the question if available. If no answer is available, the fallback answer is returned if provided, otherwise None is returned.
-=======
-            The answer to the question. If the answer is not available, this returns a fallback answer or None.
->>>>>>> 7880a613
+            The answer to the question if available. If no answer is available, this returns a fallback answer or None.
         """
         return self._project.query(question, fallback_answer=self._fallback_answer)[0]
 
