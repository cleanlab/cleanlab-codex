--- conflicted
+++ resolved
@@ -14,12 +14,9 @@
     get_default_trustworthyrag_config,
 )
 from cleanlab_codex.internal.validator import (
-<<<<<<< HEAD
     process_score_metadata as _process_score_metadata,
 )
 from cleanlab_codex.internal.validator import (
-=======
->>>>>>> e57fd31d
     update_scores_based_on_thresholds as _update_scores_based_on_thresholds,
 )
 from cleanlab_codex.project import Project
@@ -230,9 +227,6 @@
         is_bad_response = any(score_dict["is_bad"] for score_dict in thresholded_scores.values())
         return thresholded_scores, is_bad_response
 
-<<<<<<< HEAD
-    def _remediate(self, *, query: str, metadata: dict[str, Any] | None = None) -> str | None:
-=======
     async def detect_async(
         self,
         query: str,
@@ -278,8 +272,7 @@
         is_bad_response = any(score_dict["is_bad"] for score_dict in thresholded_scores.values())
         return thresholded_scores, is_bad_response
 
-    def _remediate(self, query: str) -> str | None:
->>>>>>> e57fd31d
+    def _remediate(self, *, query: str, metadata: dict[str, Any] | None = None) -> str | None:
         """Request a SME-provided answer for this query, if one is available in Codex.
 
         Args:
