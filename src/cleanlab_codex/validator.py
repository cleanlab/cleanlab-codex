--- conflicted
+++ resolved
@@ -181,16 +181,12 @@
         scores, is_bad_response = loop.run_until_complete(detect_task)
         loop.close()
         if is_bad_response:
-<<<<<<< HEAD
             if expert_answer == None:
                 self._project._sdk_client.projects.entries.add_question(
                     self._project._id, question=query,
                 ).model_dump()
         else:
             expert_answer = None
-=======
-            expert_answer = self._remediate(query)
->>>>>>> d422bcf9
 
         return {
             "expert_answer": expert_answer,
