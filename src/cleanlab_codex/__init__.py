--- conflicted
+++ resolved
@@ -4,8 +4,4 @@
 from cleanlab_codex.codex_tool import CodexTool
 from cleanlab_codex.project import Project
 
-<<<<<<< HEAD
-__all__ = ["Client", "CodexTool", "CodexBackup"]
-=======
-__all__ = ["Client", "CodexTool", "Project"]
->>>>>>> 31709e38
+__all__ = ["Client", "CodexTool", "CodexBackup", "Project"]