from __future__ import annotations

import os
import re

from codex import Codex as _Codex

ACCESS_KEY_PATTERN = r"^sk-.*-.*$"


class MissingAuthKeyError(ValueError):
    """Raised when no API key or access key is provided."""

    def __str__(self) -> str:
        return "No API key or access key provided"


def is_access_key(key: str) -> bool:
    return re.match(ACCESS_KEY_PATTERN, key) is not None


def init_codex_client(key: str | None = None) -> _Codex:
    if key is None:
        if api_key := os.getenv("CODEX_API_KEY"):
            return _client_from_api_key(api_key)
        if access_key := os.getenv("CODEX_ACCESS_KEY"):
            return _client_from_access_key(access_key)

        raise MissingAuthKeyError

    if is_access_key(key):
<<<<<<< HEAD
        client = _Codex(access_key=key)
        client.projects.access_keys.retrieve_project_id()  # check if the access key is valid
        return client

    client = _Codex(api_key=key)
    client.users.myself.api_key.retrieve()  # check if the api key is valid
=======
        return _client_from_access_key(key)

    return _client_from_api_key(key)


def _client_from_api_key(key: str) -> _Codex:
    client = _Codex(api_key=key)
    client.users.myself.api_key.retrieve()  # check if the api key is valid
    return client


def _client_from_access_key(key: str) -> _Codex:
    client = _Codex(access_key=key)
    client.projects.access_keys.retrieve_project_id()  # check if the access key is valid
>>>>>>> 453263bf
    return client<|MERGE_RESOLUTION|>--- conflicted
+++ resolved
@@ -29,14 +29,6 @@
         raise MissingAuthKeyError
 
     if is_access_key(key):
-<<<<<<< HEAD
-        client = _Codex(access_key=key)
-        client.projects.access_keys.retrieve_project_id()  # check if the access key is valid
-        return client
-
-    client = _Codex(api_key=key)
-    client.users.myself.api_key.retrieve()  # check if the api key is valid
-=======
         return _client_from_access_key(key)
 
     return _client_from_api_key(key)
@@ -51,5 +43,4 @@
 def _client_from_access_key(key: str) -> _Codex:
     client = _Codex(access_key=key)
     client.projects.access_keys.retrieve_project_id()  # check if the access key is valid
->>>>>>> 453263bf
     return client