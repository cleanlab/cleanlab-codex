--- conflicted
+++ resolved
@@ -1,7 +1,4 @@
-<<<<<<< HEAD
-=======
 import os
->>>>>>> 453263bf
 from unittest.mock import MagicMock, patch
 
 import pytest
@@ -17,11 +14,7 @@
     assert not is_access_key(DUMMY_API_KEY)
 
 
-<<<<<<< HEAD
-def test_init_codex_client_access_key():
-=======
 def test_init_codex_client_access_key() -> None:
->>>>>>> 453263bf
     mock_client = MagicMock()
     with patch("cleanlab_codex.internal.utils._Codex", autospec=True, return_value=mock_client) as mock_init:
         mock_client.projects.access_keys.retrieve_project_id.return_value = "test_project_id"
@@ -30,19 +23,12 @@
         assert client is not None
 
 
-<<<<<<< HEAD
-def test_init_codex_client_api_key():
-=======
 def test_init_codex_client_api_key() -> None:
->>>>>>> 453263bf
     mock_client = MagicMock()
     with patch("cleanlab_codex.internal.utils._Codex", autospec=True, return_value=mock_client) as mock_init:
         mock_client.users.myself.api_key.retrieve.return_value = "test_project_id"
         client = init_codex_client(DUMMY_API_KEY)
         mock_init.assert_called_once_with(api_key=DUMMY_API_KEY)
-<<<<<<< HEAD
-        assert client is not None
-=======
         assert client is not None
 
 
@@ -76,5 +62,4 @@
             mock_client.users.myself.api_key.retrieve.return_value = "test_project_id"
             client = init_codex_client()
             mock_init.assert_called_once_with(api_key=DUMMY_API_KEY)
-            assert client is not None
->>>>>>> 453263bf
+            assert client is not None