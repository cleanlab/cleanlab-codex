[build-system]
requires = ["hatchling"]
build-backend = "hatchling.build"

[project]
name = "cleanlab-codex"
dynamic = ["version"]
description = 'Python client library for developers to integrate Cleanlab Codex into RAG systems'
readme = "README.md"
requires-python = ">=3.8"
license = "MIT"
keywords = []
authors = [
  { name = "Cleanlab Inc", email = "team@cleanlab.ai" },
]
classifiers = [
  "Development Status :: 5 - Production/Stable",
  "Programming Language :: Python",
  "Programming Language :: Python :: 3.8",
  "Programming Language :: Python :: 3.9",
  "Programming Language :: Python :: 3.10",
  "Programming Language :: Python :: 3.11",
  "Programming Language :: Python :: 3.12",
  "Programming Language :: Python :: Implementation :: CPython",
  "Programming Language :: Python :: Implementation :: PyPy",
]
dependencies = [
  "codex-sdk==0.1.0a9",
  "pydantic>=1.9.0, <3",
]

[project.urls]
Documentation = "https://github.com/cleanlab/cleanlab-codex#readme"
Issues = "https://github.com/cleanlab/cleanlab-codex/issues"
Source = "https://github.com/cleanlab/cleanlab-codex"

[tool.hatch.version]
path = "src/cleanlab_codex/__about__.py"

[tool.hatch.envs.types]
extra-dependencies = [
  "mypy>=1.0.0",
  "pytest",
  "llama-index-core",
  "smolagents",
<<<<<<< HEAD
  "cleanlab-studio",
  "thefuzz",
=======
  "langchain-core",
>>>>>>> 31709e38
]
[tool.hatch.envs.types.scripts]
check = "mypy --strict --install-types --non-interactive {args:src/cleanlab_codex tests}"
[tool.hatch.metadata]
allow-direct-references = true

[tool.hatch.envs.hatch-test]
extra-dependencies = [
  "llama-index-core",
  "smolagents; python_version >= '3.10'",
<<<<<<< HEAD
  "cleanlab-studio",
  "thefuzz",
=======
  "langchain-core",
>>>>>>> 31709e38
]

[tool.hatch.envs.hatch-test.env-vars]
COVERAGE_FAIL_UNDER = ""

[tool.hatch.envs.hatch-test.overrides]
matrix.python.env-vars = [ { key = "COVERAGE_FAIL_UNDER", value = "--fail-under=90", if = [ "3.13" ] } ]

[tool.hatch.envs.hatch-test.scripts]
run = "pytest{env:HATCH_TEST_ARGS:} {args}"
run-cov = "coverage run -m pytest{env:HATCH_TEST_ARGS:} {args}"
cov-combine = "coverage combine"
cov-report = "coverage report {env:COVERAGE_FAIL_UNDER}"

[tool.coverage.run]
source_pkgs = ["cleanlab_codex", "tests"]
branch = true
parallel = true
omit = [
  "src/cleanlab_codex/__about__.py",
  "*/tests/*",
]

[tool.coverage.paths]
cleanlab_codex = ["src/cleanlab_codex", "*/cleanlab-codex/src/cleanlab_codex"]

[tool.coverage.report]
exclude_lines = [
  "no cov",
  "if __name__ == .__main__.:",
  "if TYPE_CHECKING:",
  "if _TYPE_CHECKING:",
]

[tool.hatch.envs.coverage]
detached = true
dependencies = [
  "coverage",
]

[tool.hatch.envs.coverage.scripts]
report = "coverage report --fail-under=90"
html = "coverage html"
xml = "coverage xml"

[tool.ruff.lint]
ignore = ["FA100", "UP007", "UP006", "EM101"]<|MERGE_RESOLUTION|>--- conflicted
+++ resolved
@@ -43,12 +43,9 @@
   "pytest",
   "llama-index-core",
   "smolagents",
-<<<<<<< HEAD
   "cleanlab-studio",
   "thefuzz",
-=======
   "langchain-core",
->>>>>>> 31709e38
 ]
 [tool.hatch.envs.types.scripts]
 check = "mypy --strict --install-types --non-interactive {args:src/cleanlab_codex tests}"
@@ -59,12 +56,9 @@
 extra-dependencies = [
   "llama-index-core",
   "smolagents; python_version >= '3.10'",
-<<<<<<< HEAD
   "cleanlab-studio",
   "thefuzz",
-=======
   "langchain-core",
->>>>>>> 31709e38
 ]
 
 [tool.hatch.envs.hatch-test.env-vars]
